--- conflicted
+++ resolved
@@ -160,14 +160,9 @@
                 timer.stop()
                 # Append the time taken
                 run_times.append(timer.elapsed)
-<<<<<<< HEAD
-                logger.debug(f"\nRun {i + 1}:", style="bold")
-                logger.debug(f"Time taken: {timer.elapsed:.6f} seconds", style="green")
-=======
                 logger.debug(f"\nRun {i + 1}:")
                 logger.debug(f"Time taken: {timer.elapsed:.6f} seconds")
                 status.stop()
->>>>>>> 6c3dd431
 
             # Measure memory usage
             for i in range(self.num_iterations):
@@ -177,17 +172,9 @@
                 live_log.update(status)
                 mem_usage = memory_usage((self.func, (), {}), interval=0.1, max_iterations=1, max_usage=True)
                 memory_usages.append(mem_usage)
-<<<<<<< HEAD
-                logger.debug(f"\nRun {i + 1}:", style="bold")
-                logger.debug(f"Memory usage: {mem_usage} MiB", style="green")
-
-            # Stop the status after completion
-            status.stop()
-=======
                 logger.debug(f"\nRun {i + 1}:")
                 logger.debug(f"Memory usage: {mem_usage} MiB")
                 status.stop()
->>>>>>> 6c3dd431
 
         # Create and store the result
         self.result = PerfResult(run_times=run_times, memory_usages=memory_usages)
