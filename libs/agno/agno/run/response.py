--- conflicted
+++ resolved
@@ -3,13 +3,9 @@
 from time import time
 from typing import Any, Dict, List, Optional
 
-<<<<<<< HEAD
-from agno.agent.media import AudioArtifact, ImageArtifact, VideoArtifact
-=======
->>>>>>> 28f85545
+from agno.media import AudioArtifact, ImageArtifact, VideoArtifact
 from agno.models.message import Message, MessageReferences
 from agno.reasoning.step import ReasoningStep
-from agno.run.media import Audio, Image, Video
 
 
 class RunEvent(str, Enum):
